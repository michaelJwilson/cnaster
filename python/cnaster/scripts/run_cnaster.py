import argparse
import copy
import logging

import numpy as np
import pandas as pd
import scipy
import functools
from cnaster.config import YAMLConfig, set_global_config
from cnaster.hmm_nophasing import hmm_nophasing
from cnaster.hmrf import (
    hmrfmix_concatenate_pipeline,
    merge_by_minspots,
    aggr_hmrf_reassignment,
    hmrf_reassignment_posterior,
    aggr_hmrfmix_reassignment,
    hmrfmix_reassignment_posterior,
    reindex_clones,
)
from cnaster.io import load_input_data
from cnaster.omics import (
    assign_initial_blocks,
    create_bin_ranges,
    form_gene_snp_table,
    get_sitewise_transmat,
    summarize_counts_for_bins,
    summarize_counts_for_blocks,
)
from cnaster.phasing import initial_phase_given_partition
from cnaster.spatial import (
    initialize_clones,
    multislice_adjacency,
    rectangle_initialize_initial_clone,
)
from cnaster.pseudobulk import merge_pseudobulk_by_index_mix
from cnaster.neyman_pearson import (
    neyman_pearson_similarity,
    combine_similar_states_across_clones,
)
from cnaster.normal_spot import (
    normal_baf_bin_filter,
    filter_normal_diffexp,
    binned_gene_snp,
)
from cnaster.hmm import pipeline_baum_welch
from cnaster.integer_copy import (
    hill_climbing_integer_copynumber_oneclone,
    hill_climbing_integer_copynumber_fixdiploid,
)

logging.basicConfig(
    level=logging.INFO,
    format="%(asctime)s - %(name)s - %(levelname)s - %(filename)s:%(lineno)d - %(message)s",
    datefmt="%Y-%m-%d %H:%M:%S",
)

logger = logging.getLogger(__name__)


def run_cnaster(config_path):
    config = YAMLConfig.from_file(config_path)

    set_global_config(config)

    (
        adata,
        cell_snp_Aallele,
        cell_snp_Ballele,
        unique_snp_ids,
        across_slice_adjacency_mat,
    ) = load_input_data(
        config,
        filter_gene_file=config.references.filtergenelist_file,
        filter_range_file=config.references.filterregion_file,
    )

    # TODO CHECK
    barcodes = adata.obs.index
    coords = adata.obsm["X_pos"]

    sample_list = [adata.obs["sample"].iloc[0]]

    for i in range(1, adata.shape[0]):
        if adata.obs["sample"].iloc[i] != sample_list[-1]:
            sample_list.append(adata.obs["sample"].iloc[i])

    # convert sample name to index
    sample_ids = np.zeros(adata.shape[0], dtype=int)

    for s, sname in enumerate(sample_list):
        index = np.where(adata.obs["sample"] == sname)[0]
        sample_ids[index] = s

    single_tumor_prop = None

    """
    # TODO
    if config.preprocessing.tumorprop_file is not None:
        df_tumorprop = pd.read_csv(
            config.preprocessing.tumorprop_file, sep="\t", header=0, index_col=0
        )
        df_tumorprop = df_tumorprop[["Tumor"]]
        df_tumorprop.columns = ["tumor_proportion"]

        adata.obs = adata.obs.join(df_tumorprop)

        single_tumor_prop = adata.obs["tumor_proportion"]
    """

    df_gene_snp = form_gene_snp_table(
        unique_snp_ids, config.references.hgtable_file, adata
    )

    df_gene_snp = assign_initial_blocks(
        df_gene_snp, adata, cell_snp_Aallele, cell_snp_Ballele, unique_snp_ids
    )

    (
        lengths,
        single_X,
        single_base_nb_mean,
        single_total_bb_RD,
    ) = summarize_counts_for_blocks(
        df_gene_snp,
        adata,
        cell_snp_Aallele,
        cell_snp_Ballele,
        unique_snp_ids,
    )

    # NB 1D array / list?
    log_sitewise_transmat = get_sitewise_transmat(
        df_gene_snp,
        config.references.geneticmap_file,
        config.phasing.nu,
        config.phasing.logphase_shift,
    )

    initial_clone_for_phasing = initialize_clones(
        coords,
        sample_ids,
        x_part=config.phasing.npart_phasing,
        y_part=config.phasing.npart_phasing,
    )

    logger.warning("Assuming 5 BAF states for phasing.")

    # TODO updates mu? as initialization?
    phase_indicator, refined_lengths = initial_phase_given_partition(
        single_X,
        lengths,
        single_base_nb_mean,
        single_total_bb_RD,
        single_tumor_prop,
        initial_clone_for_phasing,
        5,  # MAGIC n_states
        log_sitewise_transmat,
        "sp",  # MAGIC params (start prob. and baf states).
        config.hmm.t_phaseing,
        config.hmm.gmm_random_state,
        config.hmm.fix_NB_dispersion,
        config.hmm.shared_NB_dispersion,
        config.hmm.fix_BB_dispersion,
        config.hmm.shared_BB_dispersion,
        config.hmm.max_iter,  # MAGIC max_iter
        1.0e-3,  # MAGIC tol
        threshold=config.hmrf.tumorprop_threshold,
    )

    df_gene_snp["phase"] = np.where(
        df_gene_snp.snp_id.isnull(),
        None,
        df_gene_snp.block_id.map({i: x for i, x in enumerate(phase_indicator)}),
    )

    df_gene_snp = create_bin_ranges(
        df_gene_snp,
        single_total_bb_RD,
        refined_lengths,
        config.quality.secondary_min_umi,
    )

    # TODO separate transmat.
    (
        lengths,
        single_X,
        single_base_nb_mean,
        single_total_bb_RD,
        log_sitewise_transmat,
    ) = summarize_counts_for_bins(
        df_gene_snp,
        adata,
        single_X,
        single_total_bb_RD,
        phase_indicator,
        nu=config.phasing.nu,
        logphase_shift=config.phasing.logphase_shift,
        geneticmap_file=config.references.geneticmap_file,
    )

    # NB expression count dataframe
    exp_counts = pd.DataFrame.sparse.from_spmatrix(
        scipy.sparse.csc_matrix(adata.layers["count"]),
        index=adata.obs.index,
        columns=adata.var.index,
    )

    # NB smooth & adjacency matrix for each sample
    adjacency_mat, smooth_mat = multislice_adjacency(
        sample_ids,
        sample_list,
        coords,
        single_total_bb_RD,
        exp_counts,
        across_slice_adjacency_mat,
        construct_adjacency_method=config.hmrf.construct_adjacency_method,
        maxspots_pooling=config.hmrf.maxspots_pooling,
        construct_adjacency_w=config.hmrf.construct_adjacency_w,
    )

    n_pooled = np.median(np.sum(smooth_mat > 0, axis=0).A.flatten())

    # TODO
    copy_single_X_rdr = copy.copy(single_X[:, 0, :])
    copy_single_base_nb_mean = copy.copy(single_base_nb_mean)

    # NB baf-only run;
    single_X[:, 0, :] = 0
    single_base_nb_mean[:, :] = 0

    initial_clone_index = rectangle_initialize_initial_clone(
        coords, config.hmrf.n_clones, random_state=0
    )

    res = hmrfmix_concatenate_pipeline(
        None,
        None,
        single_X,
        lengths,
        single_base_nb_mean,
        single_total_bb_RD,
        single_tumor_prop,
        initial_clone_index,
        config.hmm.n_states,
        log_sitewise_transmat,
        smooth_mat=smooth_mat,
        adjacency_mat=adjacency_mat,
        sample_ids=sample_ids,
        max_iter_outer=config.hmrf.max_iter_outer,
        nodepotential=config.hmrf.nodepotential,
        hmmclass=hmm_nophasing,
        params="sp",
        t=config.hmm.t,
        random_state=config.hmm.gmm_random_state,
        fix_NB_dispersion=config.hmm.fix_NB_dispersion,
        shared_NB_dispersion=config.hmm.shared_NB_dispersion,
        fix_BB_dispersion=config.hmm.fix_BB_dispersion,
        shared_BB_dispersion=config.hmm.shared_BB_dispersion,
        is_diag=True,
        max_iter=config.hmm.max_iter,
        tol=config.hmm.tol,
        spatial_weight=config.hmrf.spatial_weight,
        tumorprop_threshold=config.hmrf.tumorprop_threshold,
    )

    # TODO HACK
    n_obs = single_X.shape[0]

    X, base_nb_mean, total_bb_RD, tumor_prop = merge_pseudobulk_by_index_mix(
        single_X,
        single_base_nb_mean,
        single_total_bb_RD,
        [
            np.where(res["new_assignment"] == c)[0]
            for c in np.sort(np.unique(res["new_assignment"]))
        ],
        single_tumor_prop,
        threshold=config.hmrf.tumorprop_threshold,
    )

    # TODO
    if tumor_prop is not None:
        tumor_prop = np.repeat(tumor_prop, X.shape[0]).reshape(-1, 1)

    merging_groups, merged_res = neyman_pearson_similarity(
        X,
        base_nb_mean,
        total_bb_RD,
        res,
        threshold=config.hmm.np_threshold,
        minlength=config.hmm.np_eventminlen,
        params="sp",
        tumor_prop=tumor_prop,
        hmmclass=hmm_nophasing,
    )

    merging_groups, merged_res = merge_by_minspots(
        merged_res["new_assignment"],
        merged_res,
        single_total_bb_RD,
        min_spots_thresholds=config.hmrf.min_spots_per_clone,
        min_umicount_thresholds=n_obs * config.hmrf.min_avgumi_per_clone,
        single_tumor_prop=single_tumor_prop,
        threshold=config.hmrf.tumorprop_threshold,
    )

    # TODO
    # NB re-phase
    n_obs = single_X.shape[0]

    merged_baf_assignment = copy.copy(merged_res["new_assignment"])
    n_baf_clones = len(np.unique(merged_baf_assignment))
    pred = np.argmax(merged_res["log_gamma"], axis=0)
    pred = np.array(
        [pred[(c * n_obs) : (c * n_obs + n_obs)] for c in range(n_baf_clones)]
    )
    merged_baf_profiles = np.array(
        [
            np.where(
                pred[c, :] < config.hmm.n_states,
                merged_res["new_p_binom"][pred[c, :] % config.hmm.n_states, 0],
                1.0 - merged_res["new_p_binom"][pred[c, :] % config.hmm.n_states, 0],
            )
            for c in range(n_baf_clones)
        ]
    )

    # NB refine BAF-identified clones
    if (config.preprocessing.normalidx_file is None) and (
        config.preprocessing.tumorprop_file is None
    ):
        EPS_BAF = 0.05  # MAGIC
        PERCENT_NORMAL = 40  # MAGIC

        logger.info(f"Identifying normal spots based on estimated BAF.")

        vec_stds = np.std(np.log1p(copy_single_X_rdr @ smooth_mat), axis=0)
        id_nearnormal_clone = np.argmin(
            np.sum(np.maximum(np.abs(merged_baf_profiles - 0.5) - EPS_BAF, 0), axis=1)
        )

        while True:
            stdthreshold = np.percentile(
                vec_stds[merged_res["new_assignment"] == id_nearnormal_clone],
                PERCENT_NORMAL,
            )
            normal_candidate = (vec_stds < stdthreshold) & (
                merged_res["new_assignment"] == id_nearnormal_clone
            )
            if (
                np.sum(copy_single_X_rdr[:, (normal_candidate == True)])
                > single_X.shape[0] * 200
                or PERCENT_NORMAL == 100
            ):
                break
            PERCENT_NORMAL += 10

    elif config.preprocessing.normalidx_file is not None:
        # single_base_nb_mean has already been added in loading data step.
        if config.preprocessing.tumorprop_file is not None:
            logger.warning(
                f"Found mixed sources for normal spot definition, assuming {config.preprocessing.normalidx_file}."
            )
    else:
        logger.info(f"Identifying normal spots based on provided tumor proportion.")

        for prop_threshold in np.arange(0.05, 0.6, 0.05):
            normal_candidate = single_tumor_prop < prop_threshold

            # TODO
            if (
                np.sum(copy_single_X_rdr[:, (normal_candidate == True)])
                > single_X.shape[0] * 200
            ):
                break

    index_normal = np.where(normal_candidate)[0]

    (
        lengths,
        single_X,
        single_base_nb_mean,
        single_total_bb_RD,
        log_sitewise_transmat,
        df_gene_snp,
    ) = normal_baf_bin_filter(
        df_gene_snp,
        single_X,
        single_base_nb_mean,
        single_total_bb_RD,
        config.phasing.nu,
        config.phasing.logphase_shift,
        index_normal,
        config.references.geneticmap_file,
    )

    # TODO HACK
    df_bininfo = binned_gene_snp(df_gene_snp)

    copy_single_X_rdr = copy.copy(single_X[:, 0, :])

    # NB filter out high-UMI DE genes, which may bias RDR estimates
    copy_single_X_rdr, _ = filter_normal_diffexp(
        exp_counts,
        df_bininfo,
        normal_candidate,
        sample_list=sample_list,
        sample_ids=sample_ids,
    )

    MIN_NORMAL_COUNT_PERBIN = 20  # MAGIC
    bidx_inconfident = np.where(
        np.sum(copy_single_X_rdr[:, (normal_candidate == True)], axis=1)
        < MIN_NORMAL_COUNT_PERBIN
    )[0]
    rdr_normal = np.sum(copy_single_X_rdr[:, (normal_candidate == True)], axis=1)
    rdr_normal[bidx_inconfident] = 0
    rdr_normal = rdr_normal / np.sum(rdr_normal)

    # NB avoid ill-defined distributions if normal has 0 count in that bin.
    copy_single_X_rdr[bidx_inconfident, :] = 0
    copy_single_base_nb_mean = rdr_normal.reshape(-1, 1) @ np.sum(
        copy_single_X_rdr, axis=0
    ).reshape(1, -1)

    # NB adding back RDR signal
    single_X[:, 0, :] = copy_single_X_rdr
    single_base_nb_mean = copy_single_base_nb_mean
    n_obs = single_X.shape[0]

    logger.info(f"Finding refinement of {n_baf_clones} BAF-identified clones.")

    clone_res = {}

    for bafc in range(n_baf_clones):
        logger.info(f"Solving for BAF clone {bafc}/{n_baf_clones}.")

        prefix = f"clone{bafc}"
        idx_spots = np.where(merged_baf_assignment == bafc)[0]

        # NB min. b-allele read count on pseudobulk to split clones
        if np.sum(single_total_bb_RD[:, idx_spots]) < 20 * single_X.shape[0]:
            logger.warning(f"TODO")
            continue

        # TODO tumor_prop, i.e. _mix.
        initial_clone_index = rectangle_initialize_initial_clone(
            coords[idx_spots],
            config.hmrf.n_clones_rdr,
            random_state=0,  # TODO HACK.
        )

        initial_assignment = np.zeros(len(idx_spots), dtype=int)

        for c, idx in enumerate(initial_clone_index):
            initial_assignment[idx] = c

        # NB
        clone_res[prefix] = {
            "barcodes": barcodes[idx_spots],
            "num_iterations": 0,
            "round-1_assignment": initial_assignment,
        }

        # HMRF + HMM using RDR data.
        copy_slice_sample_ids = copy.copy(sample_ids[idx_spots])

        clone_res[prefix] = clone_res[prefix] | hmrfmix_concatenate_pipeline(
            None,
            None,
            single_X[:, :, idx_spots],
            lengths,
            single_base_nb_mean[:, idx_spots],
            single_total_bb_RD[:, idx_spots],
            single_tumor_prop[idx_spots] if single_tumor_prop is not None else None,
            initial_clone_index,  # NB
            n_states=config.hmm.n_states,
            log_sitewise_transmat=log_sitewise_transmat,
            smooth_mat=smooth_mat[np.ix_(idx_spots, idx_spots)],
            adjacency_mat=adjacency_mat[np.ix_(idx_spots, idx_spots)],
            sample_ids=copy_slice_sample_ids,
            max_iter_outer=config.hmrf.max_iter_outer,  # TODO MAGIC 10
            nodepotential=config.hmrf.nodepotential,
            hmmclass=hmm_nophasing,
            params="smp",
            t=config.hmm.t,
            random_state=config.hmm.gmm_random_state,
            fix_NB_dispersion=config.hmm.fix_NB_dispersion,
            shared_NB_dispersion=config.hmm.shared_NB_dispersion,
            fix_BB_dispersion=config.hmm.fix_BB_dispersion,
            shared_BB_dispersion=config.hmm.shared_BB_dispersion,
            is_diag=True,
            max_iter=config.hmm.max_iter,
            tol=config.hmm.tol,
            spatial_weight=config.hmrf.spatial_weight,
            tumorprop_threshold=config.hmrf.tumorprop_threshold,
        )

    # TODO HACK
    logger.info(f"Combining results across clones.")

    res_combine = {"prev_assignment": np.zeros(single_X.shape[2], dtype=int)}
    offset_clone = 0

    # NB Neyman-Pearson and min. spot merging across RDR redefined clones.
    for bafc in range(n_baf_clones):
        prefix = f"clone{bafc}"
        res = clone_res[prefix]

        # TODO HACK?
        idx_spots = np.where(barcodes.isin(res["barcodes"]))[0]

        # NB
        if len(np.unique(res["new_assignment"])) == 1:
            # TODO HACK
            logger.warning(f"Found a single clone.")

            n_merged_clones = 1
            c = res["new_assignment"][0]
            merged_res = copy.copy(res)
            merged_res["new_assignment"] = np.zeros(len(idx_spots), dtype=int)

            try:
                log_gamma = res["log_gamma"][
                    :, (c * n_obs) : (c * n_obs + n_obs)
                ].reshape((2 * config["n_states"], n_obs, 1))
            except:
                log_gamma = res["log_gamma"][
                    :, (c * n_obs) : (c * n_obs + n_obs)
                ].reshape((config["n_states"], n_obs, 1))

            pred_cnv = res["pred_cnv"][(c * n_obs) : (c * n_obs + n_obs)].reshape(
                (-1, 1)
            )
        else:
            X, base_nb_mean, total_bb_RD, tumor_prop = merge_pseudobulk_by_index_mix(
                single_X[:, :, idx_spots],
                single_base_nb_mean[:, idx_spots],
                single_total_bb_RD[:, idx_spots],
                [
                    np.where(res["new_assignment"] == c)[0]
                    for c in np.sort(np.unique(res["new_assignment"]))
                ],
                single_tumor_prop[idx_spots] if single_tumor_prop is not None else None,
                threshold=config.hmrf.tumorprop_threshold,
            )

            if tumor_prop is not None:
                tumor_prop = np.repeat(tumor_prop, X.shape[0]).reshape(-1, 1)

            merging_groups, merged_res = neyman_pearson_similarity(
                X,
                base_nb_mean,
                total_bb_RD,
                res,
                threshold=config.hmm.np_threshold,
                minlength=config.hmm.np_eventminlen,
                params="smp",
                tumor_prop=tumor_prop,
                hmmclass=hmm_nophasing,
            )

            # TODO check merge_by_minspots logging.
            merging_groups, merged_res = merge_by_minspots(
                merged_res["new_assignment"],
                merged_res,
                single_total_bb_RD[:, idx_spots],
                min_spots_thresholds=config.hmrf.min_spots_per_clone,
                min_umicount_thresholds=n_obs * config.hmrf.min_avgumi_per_clone,
                single_tumor_prop=(
                    single_tumor_prop[idx_spots]
                    if single_tumor_prop is not None
                    else None
                ),
                threshold=config.hmrf.tumorprop_threshold,
            )

            # NB compute posterior using the newly merged pseudobulk
            n_merged_clones = len(merging_groups)
            tmp = copy.copy(merged_res["new_assignment"])

            X, base_nb_mean, total_bb_RD, tumor_prop = merge_pseudobulk_by_index_mix(
                single_X[:, :, idx_spots],
                single_base_nb_mean[:, idx_spots],
                single_total_bb_RD[:, idx_spots],
                [
                    np.where(merged_res["new_assignment"] == c)[0]
                    for c in range(n_merged_clones)
                ],
                single_tumor_prop[idx_spots] if single_tumor_prop is not None else None,
                threshold=config.hmrf.tumorprop_threshold,
            )

            # TODO clone stack.
            merged_res = pipeline_baum_welch(
                None,
                np.vstack([X[:, 0, :].flatten("F"), X[:, 1, :].flatten("F")]).T.reshape(
                    -1, 2, 1
                ),
                np.tile(lengths, X.shape[2]),
                config.hmm.n_states,
                base_nb_mean.flatten("F").reshape(-1, 1),
                total_bb_RD.flatten("F").reshape(-1, 1),
                np.tile(log_sitewise_transmat, X.shape[2]),
                (
                    np.repeat(tumor_prop, X.shape[0]).reshape(-1, 1)
                    if not tumor_prop is None
                    else None
                ),
                hmmclass=hmm_nophasing,
                params="smp",
                t=config.hmm.t,
                random_state=config.hmm.gmm_random_state,
                fix_NB_dispersion=config.hmm.fix_NB_dispersion,
                shared_NB_dispersion=config.hmm.shared_NB_dispersion,
                fix_BB_dispersion=config.hmm.fix_BB_dispersion,
                shared_BB_dispersion=config.hmm.shared_BB_dispersion,
                is_diag=True,
                init_log_mu=res["new_log_mu"],
                init_p_binom=res["new_p_binom"],
                init_alphas=res["new_alphas"],
                init_taus=res["new_taus"],
                max_iter=config.hmm.max_iter,
                tol=config.hmm.tol,
                lambd=np.sum(base_nb_mean, axis=1) / np.sum(base_nb_mean),
                sample_length=np.ones(X.shape[2], dtype=int) * X.shape[0],
            )

            merged_res["new_assignment"] = copy.copy(tmp)
            merged_res = combine_similar_states_across_clones(
                X,
                base_nb_mean,
                total_bb_RD,
                merged_res,
                params="smp",
                tumor_prop=(
                    np.repeat(tumor_prop, X.shape[0]).reshape(-1, 1)
                    if not tumor_prop is None
                    else None
                ),
                hmmclass=hmm_nophasing,
                merge_threshold=0.1,
            )

            log_gamma = np.stack(
                [
                    merged_res["log_gamma"][:, (c * n_obs) : (c * n_obs + n_obs)]
                    for c in range(n_merged_clones)
                ],
                axis=-1,
            )
            pred_cnv = np.vstack(
                [
                    merged_res["pred_cnv"][(c * n_obs) : (c * n_obs + n_obs)]
                    for c in range(n_merged_clones)
                ]
            ).T

            if len(res_combine) == 1:
                res_combine.update(
                    {
                        "new_log_mu": np.hstack(
                            n_merged_clones * [merged_res["new_log_mu"]]
                        ),
                        "new_alphas": np.hstack(
                            n_merged_clones * [merged_res["new_alphas"]]
                        ),
                        "new_p_binom": np.hstack(
                            n_merged_clones * [merged_res["new_p_binom"]]
                        ),
                        "new_taus": np.hstack(
                            n_merged_clones * [merged_res["new_taus"]]
                        ),
                        "log_gamma": log_gamma,
                        "pred_cnv": pred_cnv,
                    }
                )
            else:
                res_combine.update(
                    {
                        "new_log_mu": np.hstack(
                            [res_combine["new_log_mu"]]
                            + n_merged_clones * [merged_res["new_log_mu"]]
                        ),
                        "new_alphas": np.hstack(
                            [res_combine["new_alphas"]]
                            + n_merged_clones * [merged_res["new_alphas"]]
                        ),
                        "new_p_binom": np.hstack(
                            [res_combine["new_p_binom"]]
                            + n_merged_clones * [merged_res["new_p_binom"]]
                        ),
                        "new_taus": np.hstack(
                            [res_combine["new_taus"]]
                            + n_merged_clones * [merged_res["new_taus"]]
                        ),
                        "log_gamma": np.dstack([res_combine["log_gamma"], log_gamma]),
                        "pred_cnv": np.hstack([res_combine["pred_cnv"], pred_cnv]),
                    }
                )

            res_combine["prev_assignment"][idx_spots] = (
                merged_res["new_assignment"] + offset_clone
            )

            offset_clone += n_merged_clones

    # HACK assume dispersions are the same across all clones (max?)
    res_combine["new_alphas"][:, :] = np.max(res_combine["new_alphas"])

    # HACK BUG!? assume dispersions are the same across all clones (min??)
    res_combine["new_taus"][:, :] = np.min(res_combine["new_taus"])

    n_final_clones = len(np.unique(res_combine["prev_assignment"]))

    logger.info(f"Inferred {n_final_clones} clones given BAF+RDR data.")

    log_persample_weights = np.zeros((n_final_clones, len(sample_list)))

    for sidx in range(len(sample_list)):
        index = np.where(sample_ids == sidx)[0]
        this_persample_weight = np.bincount(
            res_combine["prev_assignment"][index], minlength=n_final_clones
        ) / len(index)
        log_persample_weights[:, sidx] = np.where(
            this_persample_weight > 0, np.log(this_persample_weight), -50
        )
        log_persample_weights[:, sidx] = log_persample_weights[
            :, sidx
        ] - scipy.special.logsumexp(log_persample_weights[:, sidx])

    # NB final re-assignment across all clones using estimated copy number states.
    if config.preprocessing.tumorprop_file is None:
        if config.hmrf.nodepotential == "max":
            pred = np.vstack(
                [
                    np.argmax(res_combine["log_gamma"][:, :, c], axis=0)
                    for c in range(res_combine["log_gamma"].shape[2])
                ]
            ).T
            new_assignment, single_llf, total_llf, posterior = aggr_hmrf_reassignment(
                single_X,
                single_base_nb_mean,
                single_total_bb_RD,
                res_combine,
                pred,
                smooth_mat,
                adjacency_mat,
                res_combine["prev_assignment"],
                copy.copy(sample_ids),
                log_persample_weights,
                spatial_weight=config.hmrf.spatial_weight,
                hmmclass=hmm_nophasing,
                return_posterior=True,
            )
        elif config.hmrf.nodepotential == "weighted_sum":
            (
                new_assignment,
                single_llf,
                total_llf,
                posterior,
            ) = hmrf_reassignment_posterior(
                single_X,
                single_base_nb_mean,
                single_total_bb_RD,
                res_combine,
                smooth_mat,
                adjacency_mat,
                res_combine["prev_assignment"],
                copy.copy(sample_ids),
                log_persample_weights,
                spatial_weight=config.hmrf.spatial_weight,
                hmmclass=hmm_nophasing,
                return_posterior=True,
            )
    else:
        if config.hmrf.nodepotential == "max":
            pred = np.vstack(
                [
                    np.argmax(res_combine["log_gamma"][:, :, c], axis=0)
                    for c in range(res_combine["log_gamma"].shape[2])
                ]
            ).T

            (
                new_assignment,
                single_llf,
                total_llf,
                posterior,
            ) = aggr_hmrfmix_reassignment(
                single_X,
                single_base_nb_mean,
                single_total_bb_RD,
                single_tumor_prop,
                res_combine,
                pred,
                smooth_mat,
                adjacency_mat,
                res_combine["prev_assignment"],
                copy.copy(sample_ids),
                log_persample_weights,
                spatial_weight=config.hmrf.spatial_weight,
                hmmclass=hmm_nophasing,
                return_posterior=True,
            )

        elif config.hmrf.nodepotential == "weighted_sum":
            (
                new_assignment,
                single_llf,
                total_llf,
                posterior,
            ) = hmrfmix_reassignment_posterior(
                single_X,
                single_base_nb_mean,
                single_total_bb_RD,
                single_tumor_prop,
                res_combine,
                smooth_mat,
                adjacency_mat,
                res_combine["prev_assignment"],
                copy.copy(sample_ids),
                log_persample_weights,
                spatial_weight=config.hmrf.spatial_weight,
                hmmclass=hmm_nophasing,
                return_posterior=True,
            )

    res_combine["total_llf"] = total_llf
    res_combine["new_assignment"] = new_assignment

    # NB re-order clones such that normal clones are always clone 0.
    res_combine, posterior = reindex_clones(res_combine, posterior, single_tumor_prop)

    # TODO new_log_startprob - add to res_combine above.                                                                                                                                                                            
    for key in ["new_log_mu", "new_alphas", "new_p_binom", "new_taus", "pred_cnv"]:
        logger.info(f"Solved for {key}:\n{res_combine[key]}")
    
    # NB ----  infer integer allele-specific copy number  ----
    final_clone_ids = np.sort(np.unique(res_combine["new_assignment"]))

    nonempty_clone_ids = copy.copy(final_clone_ids)

    # NB add normal clone as 0 if not present
    if 0 not in final_clone_ids:
        final_clone_ids = np.append(0, final_clone_ids)

    # NB ploidy
    medfix = ["", "_diploid", "_triploid", "_tetraploid"]

    for o, max_medploidy in enumerate([None, 2, 3, 4]):
        logger.info(f"Solving integer copy number problem for max_medploidy={max_medploidy}")
        
        # NB A/B integer copy number per bin and per state
        allele_specific_copy, state_cnv = [], []
        df_genelevel_cnv = None
        
        X, base_nb_mean, total_bb_RD, tumor_prop = merge_pseudobulk_by_index_mix(
            single_X,
            single_base_nb_mean,
            single_total_bb_RD,
            [
                np.where(res_combine["new_assignment"] == cid)[0]
                for cid in final_clone_ids
            ],
            single_tumor_prop,
            threshold=config.hmrf.tumorprop_threshold,
        )

        for s, cid in enumerate(final_clone_ids):
            if np.sum(base_nb_mean[:, s]) == 0:
                logger.warning("TODO")
                continue

            # NB adjust log_mu such that sum_bin lambda * np.exp(log_mu) = 1.
            lambd = base_nb_mean[:, s] / np.sum(base_nb_mean[:, s])
            this_pred_cnv = res_combine["pred_cnv"][:, s]
            adjusted_log_mu = np.log(
                np.exp(res_combine["new_log_mu"][:, s])
                / np.sum(np.exp(res_combine["new_log_mu"][this_pred_cnv, s]) * lambd)
            )
            if max_medploidy is not None:
                best_integer_copies, loss = hill_climbing_integer_copynumber_oneclone(
                    adjusted_log_mu,
                    base_nb_mean[:, s],
                    res_combine["new_p_binom"][:, s],
                    this_pred_cnv,
                    max_medploidy=max_medploidy,
                )
            else:
                try:
                    (
                        best_integer_copies,
                        loss,
                    ) = hill_climbing_integer_copynumber_fixdiploid(
                        adjusted_log_mu,
                        base_nb_mean[:, s],
                        res_combine["new_p_binom"][:, s],
                        this_pred_cnv,
                        nonbalance_bafdist=config.int_copy_num.nonbalance_bafdist,
                        nondiploid_rdrdist=config.int_copy_num.nondiploid_rdrdist,
                    )
                except:
                    try:
                        (
                            best_integer_copies,
                            loss,
                        ) = hill_climbing_integer_copynumber_fixdiploid(
                            adjusted_log_mu,
                            base_nb_mean[:, s],
                            res_combine["new_p_binom"][:, s],
                            this_pred_cnv,
                            nonbalance_bafdist=config.int_copy_num.nonbalance_bafdist,
                            nondiploid_rdrdist=config.int_copy_num.nondiploid_rdrdist,
                            min_prop_threshold=0.02,  # MAGIC
                        )
                    except:
                        finding_distate_failed = True
                        continue

            logger.info(
                f"Solved for (max. med ploidy, clone) = ({max_medploidy}, {s}) with integer copy number loss = {loss:.4e}"
            )

            allele_specific_copy.append(
                pd.DataFrame(
                    best_integer_copies[res_combine["pred_cnv"][:, s], 0].reshape(
                        1, -1
                    ),
                    index=[f"clone{cid} A"],
                    columns=np.arange(n_obs),
                )
            )
            allele_specific_copy.append(
                pd.DataFrame(
                    best_integer_copies[res_combine["pred_cnv"][:, s], 1].reshape(
                        1, -1
                    ),
                    index=[f"clone{cid} B"],
                    columns=np.arange(n_obs),
                )
            )

            state_cnv.append(
                pd.DataFrame(
                    res_combine["new_log_mu"][:, s].reshape(-1, 1),
                    columns=[f"clone{cid} logmu"],
                    index=np.arange(config.hmm.n_states),
                )
            )
            state_cnv.append(
                pd.DataFrame(
                    res_combine["new_p_binom"][:, s].reshape(-1, 1),
                    columns=[f"clone{cid} p"],
                    index=np.arange(config.hmm.n_states),
                )
            )
            state_cnv.append(
                pd.DataFrame(
                    best_integer_copies[:, 0].reshape(-1, 1),
                    columns=[f"clone{cid} A"],
                    index=np.arange(config.hmm.n_states),
                )
            )
            state_cnv.append(
                pd.DataFrame(
                    best_integer_copies[:, 1].reshape(-1, 1),
                    columns=[f"clone{cid} B"],
                    index=np.arange(config.hmm.n_states),
                )
            )

            bin_Acopy_mappers = {
                i: x
                for i, x in enumerate(
                    best_integer_copies[res_combine["pred_cnv"][:, s], 0]
                )
            }
            bin_Bcopy_mappers = {
                i: x
                for i, x in enumerate(
                    best_integer_copies[res_combine["pred_cnv"][:, s], 1]
                )
            }
            tmpdf = pd.DataFrame(
                {
                    "gene": df_gene_snp[df_gene_snp.is_interval].gene,
                    f"clone{s} A": df_gene_snp[df_gene_snp.is_interval]["bin_id"].map(
                        bin_Acopy_mappers
                    ),
                    f"clone{s} B": df_gene_snp[df_gene_snp.is_interval]["bin_id"].map(
                        bin_Bcopy_mappers
                    ),
                }
            ).set_index("gene")
            if df_genelevel_cnv is None:
                df_genelevel_cnv = copy.copy(
                    tmpdf[~tmpdf[f"clone{s} A"].isnull()].astype(int)
                )
            else:
                df_genelevel_cnv = df_genelevel_cnv.join(
                    tmpdf[~tmpdf[f"clone{s} A"].isnull()].astype(int)
                )

        if len(state_cnv) == 0:
            continue

        # NB output gene-level copy number
        # df_genelevel_cnv.to_csv(
        #    f"{outdir}/cnv{medfix[o]}_genelevel.tsv", header=True, index=True, sep="\t"
        # )

        logger.info(
            f"Solved for integer copy numbers @ genes:\n{df_genelevel_cnv.head()}"
        )

        # NB output segment-level copy number
        allele_specific_copy = pd.concat(allele_specific_copy)
        df_seglevel_cnv = pd.DataFrame(
            {
                "CHR": df_bininfo.CHR.values,
                "START": df_bininfo.START.values,
                "END": df_bininfo.END.values,
            }
        )
        df_seglevel_cnv = df_seglevel_cnv.join(allele_specific_copy.T)

        # df_seglevel_cnv.to_csv(
        #    f"{outdir}/cnv{medfix[o]}_seglevel.tsv", header=True, index=False, sep="\t"
        # )

        logger.info(
            f"Solved for integer copy numbers @ segments:\n{df_seglevel_cnv.head()}"
        )

        # NB output per-state copy number
        state_cnv = functools.reduce(
            lambda left, right: pd.merge(
                left, right, left_index=True, right_index=True, how="inner"
            ),
            state_cnv,
        )

        logger.info(
<<<<<<< HEAD
            f"Solved for state integer copy numbers @ segments:\n{state_cnv.head()}"
=======
            "Solved for integer copy numbers @ states:\n{state_cnv.head()}"
>>>>>>> 85437ebd
        )

        # state_cnv.to_csv(
        # f"{outdir}/cnv{medfix[o]}_perstate.tsv", header=True, index=False, sep="\t"
        # )

    # TODO CHECK
    df_clone_label = pd.DataFrame(
        {"x": coords[:, 0], "y": coords[:, 1]}, index=barcodes
    )

    if config.preprocessing.tumorprop_file is not None:
        df_clone_label["tumor_proportion"] = single_tumor_prop

    df_clone_label["clone_label"] = res_combine["new_assignment"]

    opath = f"{config.paths.output_dir}/clone_labels.tsv"

    logger.info(f"Writing inferred clone labels to {opath},\n{df_clone_label.head()}")

    # TODO HACK
    # df_clone_label.to_csv(f"{outdir}/clone_labels.tsv", header=True, index=True, sep="\t")

    logger.info("Done.\n\n")


# NB run_cnaster config_turing.yaml
def main():
    parser = argparse.ArgumentParser(description="Run CNAster pipeline")
    parser.add_argument(
        "config_path",
        type=str,
        help="Path to the YAML configuration file",
    )

    args = parser.parse_args()

    run_cnaster(args.config_path)


if __name__ == "__main__":
    main()<|MERGE_RESOLUTION|>--- conflicted
+++ resolved
@@ -1042,11 +1042,7 @@
         )
 
         logger.info(
-<<<<<<< HEAD
-            f"Solved for state integer copy numbers @ segments:\n{state_cnv.head()}"
-=======
             "Solved for integer copy numbers @ states:\n{state_cnv.head()}"
->>>>>>> 85437ebd
         )
 
         # state_cnv.to_csv(
