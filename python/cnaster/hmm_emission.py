import logging
import time
import warnings

import numpy as np
import scipy.stats
from functools import partial
from cnaster.config import get_global_config
from cnaster.hmm_utils import convert_params, get_solver

# from cnaster.deprecated.hmm_emission import Weighted_NegativeBinomial, Weighted_BetaBinom
from statsmodels.base.model import GenericLikelihoodModel

logger = logging.getLogger(__name__)

# TODO
warnings.filterwarnings("ignore", category=UserWarning, module="statsmodels")

class Weighted_NegativeBinomial_mix(GenericLikelihoodModel):
    """
    Negative Binomial model endog ~ NB(exposure * exp(exog @ params[:-1]), params[-1]), where exog is the design matrix, and params[-1] is 1 / overdispersion.
    This function fits the NB params when samples are weighted by weights: max_{params} \sum_{s} weights_s * log P(endog_s | exog_s; params)

    Attributes
    ----------
    endog : array, (n_samples,)
        Y values.

    exog : array, (n_samples, n_features)
        Design matrix.

    weights : array, (n_samples,)
        Sample weights.

    exposure : array, (n_samples,)
        Multiplication constant outside the exponential term. In scRNA-seq or SRT data, this term is the total UMI count per cell/spot.
    """
    def __init__(
        self, endog, exog, weights, exposure, tumor_prop=None, seed=0, **kwargs
    ):
        super().__init__(endog, exog, **kwargs)

        # NB EM-based posterior weights.
        self.weights = weights
        self.exposure = exposure
        self.seed = seed
        self.tumor_prop = tumor_prop

    def nloglikeobs(self, params):
        if self.tumor_prop is None:
            nb_mean = np.exp(self.exog @ params[:-1]) * self.exposure
        else:
            nb_mean = self.exposure * (
                self.tumor_prop * np.exp(self.exog @ params[:-1])
                + (1.0 - self.tumor_prop)
            )

        nb_std = np.sqrt(nb_mean + params[-1] * nb_mean**2)

        n, p = convert_params(nb_mean, nb_std)

        return -scipy.stats.nbinom.logpmf(self.endog, n, p).dot(self.weights)

    def fit(self, start_params=None, maxiter=10_000, maxfun=5_000, **kwargs):
        using_default_params = start_params is None
        if start_params is None:
            if hasattr(self, "start_params"):
                start_params = self.start_params
            else:
                start_params = np.append(0.1 * np.ones(self.nparams), 1.0e-2)

        start_time = time.time()
        result = super().fit(
            start_params=start_params,
            maxiter=maxiter,
            maxfun=maxfun,
            method=get_solver(),
            **kwargs,
        )
        runtime = time.time() - start_time

        logger.debug(
            f"Weighted_NegativeBinomial_mix debug - mle_retvals: {result.mle_retvals}, "
            f"mle_settings: {result.mle_settings}"
        )

        logger.info(
            f"Weighted_NegativeBinomial_mix done: {runtime:.2f}s with tumor_prop={self.tumor_prop is not None}, "
            f"{len(start_params)} params ({'with default start' if using_default_params else 'with custom start'}), "
            f"{result.mle_retvals.get('iterations', 'N/A')} iter, "
            f"{result.mle_retvals.get('fcalls', 'N/A')} fcalls, "
            f"optimizer: {result.mle_settings.get('optimizer', 'Unknown')}, "
            f"converged: {result.mle_retvals.get('converged', 'N/A')}, "
            f"llf: {result.llf:.6e}"
        )

        return result


class Weighted_BetaBinom_mix(GenericLikelihoodModel):
    """
    Beta-binomial model endog ~ BetaBin(exposure, tau * p, tau * (1 - p)), where p = exog @ params[:-1] and tau = params[-1].
    This function fits the BetaBin params when samples are weighted by weights: max_{params} \sum_{s} weights_s * log P(endog_s | exog_s; params)

    Attributes
    ----------
    endog : array, (n_samples,)
        Y values.

    exog : array, (n_samples, n_features)
        Design matrix.

    weights : array, (n_samples,)
        Sample weights.

    exposure : array, (n_samples,)
        Total number of trials. In BAF case, this is the total number of SNP-covering UMIs.
    """
    def __init__(self, endog, exog, weights, exposure, tumor_prop=None, **kwargs):
        super().__init__(endog, exog, **kwargs)

        # NB EM-based posterior weights.
        self.weights = weights
        self.exposure = exposure
        self.tumor_prop = tumor_prop

    def nloglikeobs(self, params):
        p = self.exog @ params[:-1]

        if self.tumor_prop is None:
            a = p * params[-1]
            b = (1.0 - p) * params[-1]
        else:
            a = (p * self.tumor_prop + 0.5 * (1.0 - self.tumor_prop)) * params[-1]
            b = ((1.0 - p) * self.tumor_prop + 0.5 * (1.0 - self.tumor_prop)) * params[
                -1
            ]

        """
        # TODO HACK Weighted_BetaBinom_mix achievable compression: 82.22 as not spot aggregated.
        counts = np.vstack([self.endog, self.exposure, a, b]).T

        if self.exposure.dtype != int:
            counts = counts.round(decimals=4)

        pairs = np.unique(counts, axis=0)

        mean_compression = (1. - len(pairs) / len(self.endog))

        if mean_compression > 0.1:
            logger.warning(f"TODO: {self.__class__.__name__} achievable compression: {100. * mean_compression}")
<<<<<<< HEAD
        """            
=======
            exit(0)
            
>>>>>>> bb5077de
        return -scipy.stats.betabinom.logpmf(self.endog, self.exposure, a, b).dot(
            self.weights
        )

    def fit(self, start_params=None, maxiter=10_000, maxfun=5_000, **kwargs):
        using_default_params = start_params is None
        if start_params is None:
            if hasattr(self, "start_params"):
                start_params = self.start_params
            else:
                start_params = np.append(
                    0.5 / np.sum(self.exog.shape[1]) * np.ones(self.nparams), 1
                )

        start_time = time.time()
        result = super().fit(
            start_params=start_params,
            maxiter=maxiter,
            maxfun=maxfun,
            method=get_solver(),
            **kwargs,
        )
        runtime = time.time() - start_time

        logger.debug(
            f"Weighted_BetaBinom_mix debug - mle_retvals: {result.mle_retvals}, "
            f"mle_settings: {result.mle_settings}"
        )

        logger.info(
            f"Weighted_BetaBinom_mix done: {runtime:.2f}s with tumor_prop={self.tumor_prop is not None}, "
            f"{len(start_params)} params ({'with default start' if using_default_params else 'with custom start'}), "
            f"{result.mle_retvals.get('iterations', 'N/A')} iter, "
            f"{result.mle_retvals.get('fcalls', 'N/A')} fcalls, "
            f"optimizer: {result.mle_settings.get('optimizer', 'Unknown')}, "
            f"converged: {result.mle_retvals.get('converged', 'N/A')}, "
            f"llf: {result.llf:.6e}"
        )

        return result

# LEGACY
Weighted_NegativeBinomial = partial(Weighted_NegativeBinomial_mix, tumor_prop=None)
Weighted_BetaBinom = partial(Weighted_BetaBinom_mix, tumor_prop=None)<|MERGE_RESOLUTION|>--- conflicted
+++ resolved
@@ -149,12 +149,8 @@
 
         if mean_compression > 0.1:
             logger.warning(f"TODO: {self.__class__.__name__} achievable compression: {100. * mean_compression}")
-<<<<<<< HEAD
-        """            
-=======
-            exit(0)
-            
->>>>>>> bb5077de
+        """
+
         return -scipy.stats.betabinom.logpmf(self.endog, self.exposure, a, b).dot(
             self.weights
         )
