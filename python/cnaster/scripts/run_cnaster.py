--- conflicted
+++ resolved
@@ -421,10 +421,7 @@
 
         # NB min. b-allele read count on pseudobulk to split clones
         if np.sum(single_total_bb_RD[:, idx_spots]) < 20 * single_X.shape[0]:
-<<<<<<< HEAD
-=======
             logger.warning(f"TODO")
->>>>>>> 6cc9ed9b
             continue
 
         # TODO tumor_prop
