import logging

import numpy as np
from cnaster.config import get_global_config
from sklearn.mixture import GaussianMixture

logger = logging.getLogger(__name__)


def initialization_by_gmm(
    n_states,
    X,
    base_nb_mean,
    total_bb_RD,
    params,
    random_state=None,
    in_log_space=True,
    only_minor=True,
    min_binom_prob=0.1,
    max_binom_prob=0.9,
):
    logger.info(
        f"Initializing HMM emission with Gaussian Mixture Model assuming only_minor={only_minor}."
    )

    X_gmm_rdr, X_gmm_baf = None, None

    if "m" in params:
        if in_log_space:
            X_gmm_rdr = np.vstack(
                [np.log(X[:, 0, s] / base_nb_mean[:, s]) for s in range(X.shape[2])]
            ).T
            valid = ~np.isnan(X_gmm_rdr) & ~np.isinf(X_gmm_rdr)

            offset = np.mean(X_gmm_rdr[valid])
            normalizetomax1 = np.max(X_gmm_rdr[valid]) - np.min(X_gmm_rdr[valid])

            logger.info(
                f"Assuming log-space RDR wih offset and normalization: {offset:.4f}, {normalizetomax1:.4f}"
            )
        else:
            X_gmm_rdr = np.vstack(
                [X[:, 0, s] / base_nb_mean[:, s] for s in range(X.shape[2])]
            ).T
            valid = ~np.isnan(X_gmm_rdr) & ~np.isinf(X_gmm_rdr)

            offset = 0

            # NB TODO? assumes X_gmm_rdr.min() = 0.
            normalizetomax1 = np.max(X_gmm_rdr[valid])

            logger.info(
                f"Assuming linear-space RDR wih offset and normalization: {offset:.4f}, {normalizetomax1:.4f}"
            )

        X_gmm_rdr = (X_gmm_rdr - offset) / normalizetomax1

    if "p" in params:
        X_gmm_baf = np.vstack(
            [X[:, 1, s] / total_bb_RD[:, s] for s in range(X.shape[2])]
        ).T

        clipped = (X_gmm_baf < min_binom_prob) | (X_gmm_baf > max_binom_prob)

        logger.warning(
            f"Clipping {np.mean(clipped):.4f} of BAF values to [{min_binom_prob}, {max_binom_prob}]."
        )

        X_gmm_baf[X_gmm_baf < min_binom_prob] = min_binom_prob
        X_gmm_baf[X_gmm_baf > max_binom_prob] = max_binom_prob

    if ("m" in params) and ("p" in params):
        X_gmm = np.hstack([X_gmm_rdr, X_gmm_baf])
    elif "m" in params:
        X_gmm = X_gmm_rdr
    elif "p" in params:
        X_gmm = X_gmm_baf

    # NB resolve NAN
    num_patched = 0

    for k in range(X_gmm.shape[1]):
        last_idx_notna = -1
        for i in range(X_gmm.shape[0]):
            if last_idx_notna >= 0 and np.isnan(X_gmm[i, k]):
                X_gmm[i, k] = X_gmm[last_idx_notna, k]
                num_patched += 1
            elif not np.isnan(X_gmm[i, k]):
                last_idx_notna = i

    logger.info(
        f"Patched {num_patched/X_gmm.shape[1]:.4f} values with NaNs in input data."
    )

    valid = np.sum(np.isnan(X_gmm), axis=1) == 0
    X_gmm = X_gmm[valid, :]

    logger.info(f"Retained {np.mean(valid)} of samples after patching.")

    max_iter = get_global_config().hmm.gmm_maxiter

    # DEPRECATE if/else.
    if random_state is None:
        gmm = GaussianMixture(n_components=n_states, max_iter=max_iter).fit(X_gmm)
    else:
        gmm = GaussianMixture(
            n_components=n_states, max_iter=max_iter, random_state=random_state
        ).fit(X_gmm)

    # TODO check? score() returns per-sample log-likelihood
    logger.info(
        f"GMM: score={gmm.score(X_gmm):.6f}, converged={gmm.converged_}, iterations={gmm.n_iter_}"
    )

    # NB cast GMM fitted parameters to HMM log_mu and p_binom parameters
    if ("m" in params) and ("p" in params):
        gmm_log_mu = (
            gmm.means_[:, : X.shape[2]] * normalizetomax1 + offset
            if in_log_space
            else np.log(gmm.means_[:, : X.shape[2]] * normalizetomax1 + offset)
        )
        gmm_p_binom = gmm.means_[:, X.shape[2] :]

        if only_minor:
            gmm_p_binom = np.where(gmm_p_binom > 0.5, 1.0 - gmm_p_binom, gmm_p_binom)

    elif "m" in params:
        gmm_log_mu = (
            gmm.means_ * normalizetomax1 + offset
            if in_log_space
            else np.log(gmm.means_[:, : X.shape[2]] * normalizetomax1 + offset)
        )
        gmm_p_binom = None

    elif "p" in params:
        gmm_log_mu = None
        gmm_p_binom = gmm.means_

        if only_minor:
            gmm_p_binom = np.where(gmm_p_binom > 0.5, 1.0 - gmm_p_binom, gmm_p_binom)

<<<<<<< HEAD
    if np.any(gmm_p_binom > 0.5):
        logger.warning(f"GMM initialized p binom > 0.5, {gmm_p_binom[gmm_p_binom > 0.5]}")
=======
    logger.info(
        f"Solved for GMM initialized parameters:\n{np.hstack([gmm_log_mu, gmm_p_binom])}"
    )
>>>>>>> edc27228

    return gmm_log_mu, gmm_p_binom<|MERGE_RESOLUTION|>--- conflicted
+++ resolved
@@ -139,13 +139,11 @@
         if only_minor:
             gmm_p_binom = np.where(gmm_p_binom > 0.5, 1.0 - gmm_p_binom, gmm_p_binom)
 
-<<<<<<< HEAD
     if np.any(gmm_p_binom > 0.5):
         logger.warning(f"GMM initialized p binom > 0.5, {gmm_p_binom[gmm_p_binom > 0.5]}")
-=======
+
     logger.info(
         f"Solved for GMM initialized parameters:\n{np.hstack([gmm_log_mu, gmm_p_binom])}"
     )
->>>>>>> edc27228
 
     return gmm_log_mu, gmm_p_binom