import logging
import time
import warnings

import numpy as np
import scipy.stats
from functools import partial
from cnaster.config import get_global_config
from cnaster.hmm_utils import convert_params, get_solver

# from cnaster.deprecated.hmm_emission import Weighted_NegativeBinomial, Weighted_BetaBinom
from statsmodels.base.model import GenericLikelihoodModel

logger = logging.getLogger(__name__)

# TODO
warnings.filterwarnings("ignore", category=UserWarning, module="statsmodels")


class Weighted_NegativeBinomial_mix(GenericLikelihoodModel):
    """
    Negative Binomial model endog ~ NB(exposure * exp(exog @ params[:-1]), params[-1]), where exog is the design matrix, and params[-1] is 1 / overdispersion.
    This function fits the NB params when samples are weighted by weights: max_{params} \sum_{s} weights_s * log P(endog_s | exog_s; params)

    Attributes
    ----------
    endog : array, (n_samples,)
        Y values.

    exog : array, (n_samples, n_features)
        Design matrix.

    weights : array, (n_samples,)
        Sample weights.

    exposure : array, (n_samples,)
        Multiplication constant outside the exponential term. In scRNA-seq or SRT data, this term is the total UMI count per cell/spot.
    """

    def __init__(
        self, endog, exog, weights, exposure, tumor_prop=None, seed=0, **kwargs
    ):
        super().__init__(endog, exog, **kwargs)

        # NB EM-based posterior weights.
        self.weights = weights
        self.exposure = exposure
        self.seed = seed
        self.tumor_prop = tumor_prop

    def nloglikeobs(self, params):
        if self.tumor_prop is None:
            nb_mean = self.exog @ np.exp(params[:-1]) * self.exposure
        else:
            nb_mean = self.exposure * (
                self.tumor_prop * self.exog @ np.exp(params[:-1])
                + (1.0 - self.tumor_prop)
            )

        nb_std = np.sqrt(nb_mean + params[-1] * nb_mean**2)

        n, p = convert_params(nb_mean, nb_std)
        """
        # TODO HACK Weighted_NegativeBinomial_mix achievable compression: 80.00 as not spot aggregated.
        counts = np.vstack([self.endog, n, p]).T

        if counts.dtype != int:
            counts = counts.round(decimals=4)

        pairs = np.unique(counts, axis=0)

        mean_compression = (1. - len(pairs) / len(self.endog))

        if mean_compression > 0.1:
            logger.warning(f"TODO: {self.__class__.__name__} achievable compression: {100. * mean_compression:.4f}")
            exit(0)
        """

        return -scipy.stats.nbinom.logpmf(self.endog, n, p).dot(self.weights)

    def fit(self, start_params=None, maxiter=10_000, maxfun=5_000, **kwargs):
        using_default_params = start_params is None
        if start_params is None:
            if hasattr(self, "start_params"):
                start_params = self.start_params
            else:
                start_params = np.append(0.1 * np.ones(self.nparams), 1.0e-2)

        start_time = time.time()
        result = super().fit(
            start_params=start_params,
            maxiter=maxiter,
            maxfun=maxfun,
            method=get_solver(),
            **kwargs,
        )
        runtime = time.time() - start_time

        logger.debug(
            f"Weighted_NegativeBinomial_mix debug - mle_retvals: {result.mle_retvals}, "
            f"mle_settings: {result.mle_settings}"
        )

        logger.info(
            f"Weighted_NegativeBinomial_mix done: {runtime:.2f}s with tumor_prop={self.tumor_prop is not None}, "
            f"{len(start_params)} params ({'with default start' if using_default_params else 'with custom start'}), "
            f"{result.mle_retvals.get('iterations', 'N/A')} iter, "
            f"{result.mle_retvals.get('fcalls', 'N/A')} fcalls, "
            f"optimizer: {result.mle_settings.get('optimizer', 'Unknown')}, "
            f"converged: {result.mle_retvals.get('converged', 'N/A')}, "
            f"llf: {result.llf:.6e}"
        )

        return result


class Weighted_BetaBinom_mix(GenericLikelihoodModel):
    """
    Beta-binomial model endog ~ BetaBin(exposure, tau * p, tau * (1 - p)), where p = exog @ params[:-1] and tau = params[-1].
    This function fits the BetaBin params when samples are weighted by weights: max_{params} \sum_{s} weights_s * log P(endog_s | exog_s; params)

    Attributes
    ----------
    endog : array, (n_samples,)
        Y values.

    exog : array, (n_samples, n_features)
        Design matrix.

    weights : array, (n_samples,)
        Sample weights.

    exposure : array, (n_samples,)
        Total number of trials. In BAF case, this is the total number of SNP-covering UMIs.
    """

    def __init__(
        self, endog, exog, weights, exposure, tumor_prop=None, compress=False, **kwargs
    ):
        super().__init__(endog, exog, **kwargs)

        # NB EM-based posterior weights.
        self.weights = weights
        self.exposure = exposure
        self.tumor_prop = tumor_prop
        self.compress = compress

        if compress:
            if tumor_prop is not None:
                logger.warning(
                    f"{self.__class__} compression is not supported for tumor_prop != None."
                )
                self.compress = False
                return

            cls = np.argmax(self.exog, axis=1)
            counts = np.vstack([self.endog, self.exposure, cls]).T

            if counts.dtype != int:
                counts = counts.round(decimals=4)

            # NB see https://numpy.org/doc/stable/reference/generated/numpy.unique.html
            unique_pairs, unique_idx, unique_inv = np.unique(
                counts, return_index=True, return_inverse=True, axis=0
            )

            assert len(unique_idx) == len(unique_pairs), f"{unique_idx.shape}"
            assert len(unique_inv) == len(self.endog), f"{unique_inv.shape}"

            mean_compression = 1.0 - len(unique_pairs) / len(self.endog)

            logger.warning(
                f"TODO: {self.__class__.__name__} achievable compression: {100. * mean_compression:.4f}"
            )

<<<<<<< HEAD
            # TODO HACK
            # NB sum self.weights
=======
            # TODO HACK                                                                                                                                                                                  
            # NB sum self.weights - relies on original self.endog length                                                                                                                                 
>>>>>>> e7b7527f
            transfer = np.zeros((len(unique_pairs), len(self.endog)), dtype=int)

            for i in range(len(unique_pairs)):
                transfer[i, unique_inv == i] = 1

            self.weights = transfer @ self.weights

            # NB update self.endog, self.exposure, self.exog, self.weights for unique_pairs compression:
            self.endog = unique_pairs[:, 0]
            self.exposure = unique_pairs[:, 1]

            # NB one-hot encoded design matrix of class labels
            self.exog = self.exog[unique_idx, :]
<<<<<<< HEAD

=======
            self.compress = True
            
>>>>>>> e7b7527f
    def nloglikeobs(self, params):
        p = self.exog @ params[:-1]

        if self.tumor_prop is None:
            a = p * params[-1]
            b = (1.0 - p) * params[-1]
        else:
            a = (p * self.tumor_prop + 0.5 * (1.0 - self.tumor_prop)) * params[-1]
            b = ((1.0 - p) * self.tumor_prop + 0.5 * (1.0 - self.tumor_prop)) * params[
                -1
            ]

        return -scipy.stats.betabinom.logpmf(self.endog, self.exposure, a, b).dot(
            self.weights
        )

    def fit(self, start_params=None, maxiter=10_000, maxfun=5_000, **kwargs):
        using_default_params = start_params is None
        if start_params is None:
            if hasattr(self, "start_params"):
                start_params = self.start_params
            else:
                start_params = np.append(
                    0.5 / self.exog.shape[1] * np.ones(self.nparams), 1.0
                )

        start_time = time.time()

        # NB log initial start params and initial likelihood:
        logger.info(f"Weighted_BetaBinom_mix (compress={self.compress}) initial likelihood={self.nloglikeobs(start_params):.6e} @ start_params: {start_params}")
        
        result = super().fit(
            start_params=start_params,
            maxiter=maxiter,
            maxfun=maxfun,
            method=get_solver(),
            **kwargs,
        )
        runtime = time.time() - start_time

        logger.debug(
            f"Weighted_BetaBinom_mix debug - mle_retvals: {result.mle_retvals}, "
            f"mle_settings: {result.mle_settings}"
        )

        logger.info(
            f"Weighted_BetaBinom_mix done: {runtime:.2f}s with tumor_prop={self.tumor_prop is not None}, "
            f"{len(start_params)} params ({'with default start' if using_default_params else 'with custom start'}), "
            f"{result.mle_retvals.get('iterations', 'N/A')} iter, "
            f"{result.mle_retvals.get('fcalls', 'N/A')} fcalls, "
            f"optimizer: {result.mle_settings.get('optimizer', 'Unknown')}, "
            f"converged: {result.mle_retvals.get('converged', 'N/A')}, "
            f"llf: {result.llf:.6e}"
        )

        exit(0)
        
        return result


# LEGACY
Weighted_NegativeBinomial = partial(Weighted_NegativeBinomial_mix, tumor_prop=None)
Weighted_BetaBinom = partial(Weighted_BetaBinom_mix, tumor_prop=None)<|MERGE_RESOLUTION|>--- conflicted
+++ resolved
@@ -173,13 +173,8 @@
                 f"TODO: {self.__class__.__name__} achievable compression: {100. * mean_compression:.4f}"
             )
 
-<<<<<<< HEAD
-            # TODO HACK
-            # NB sum self.weights
-=======
             # TODO HACK                                                                                                                                                                                  
             # NB sum self.weights - relies on original self.endog length                                                                                                                                 
->>>>>>> e7b7527f
             transfer = np.zeros((len(unique_pairs), len(self.endog)), dtype=int)
 
             for i in range(len(unique_pairs)):
@@ -193,12 +188,8 @@
 
             # NB one-hot encoded design matrix of class labels
             self.exog = self.exog[unique_idx, :]
-<<<<<<< HEAD
-
-=======
             self.compress = True
-            
->>>>>>> e7b7527f
+
     def nloglikeobs(self, params):
         p = self.exog @ params[:-1]
 
